--- conflicted
+++ resolved
@@ -77,16 +77,11 @@
 
         await Task.Yield();
 
-        using var linkedCts = CancellationTokenSource.CreateLinkedTokenSource(cancellationToken);
-
-        linkedCts.CancelAfter(maxWaitTime);
-
-        lock (_syncObj)
-        {
-            ReleaseExpiredMessagesUnsafe();
-        }
-
-<<<<<<< HEAD
+        lock (_syncObj)
+        {
+            ReleaseExpiredMessagesUnsafe();
+        }
+
         CancellationTokenSource? waitCts = null;
         CancellationTokenSource? linkedCts = null;
 
@@ -121,61 +116,13 @@
                 {
                     return [];
                 }
-
-=======
-        var result = new List<ServiceBusReceivedMessage>(maxMessages);
-
-        while (true)
-        {
-
-            // Throw if user cancelled the operation and no messages are available.
-            // Make sure to check the original caller CT.
-
-            cancellationToken.ThrowIfCancellationRequested();
-
-            lock (_syncObj)
-            {
-                while (result.Count < maxMessages && _reenqueuedMessages.TryDequeue(out var expiredMessage))
-                {
-                    var receivedMessage = FinishReceiveMessageUnsafe(expiredMessage, receiveMode);
-                    result.Add(receivedMessage);
-                }
-
-                while (result.Count < maxMessages && _enqueuedMessages.TryDequeue(out var enqueuedMessage))
-                {
-                    var receivedMessage = FinishReceiveMessageUnsafe(enqueuedMessage, receiveMode);
-                    result.Add(receivedMessage);
-                }
-
-                if (result.Count > 0)
-                {
-                    return result;
-                }
-
-                _newMessageAdded.Reset();
-            }
-
-            try
-            {
-                _newMessageAdded.Wait(linkedCts.Token); // Make sure to check the linked token
-            }
-            catch (OperationCanceledException) when (cancellationToken.IsCancellationRequested) // Requested is cancelled by the caller
-            {
-                throw;
->>>>>>> 161bb249
-            }
-            catch (OperationCanceledException) // Max wait time is reached
-            {
-                return result;
-            }
-
+            }
         }
         finally
         {
             waitCts?.Dispose();
             linkedCts?.Dispose();
         }
-
     }
 
     private bool TryDequeueMessagesUnsafe(int maxCount, ServiceBusReceiveMode receiveMode, [NotNullWhen(true)] out IReadOnlyList<ServiceBusReceivedMessage>? result)
@@ -202,11 +149,8 @@
             messages.Add(receivedMessage);
         }
 
-<<<<<<< HEAD
         result = messages;
         return true;
-=======
->>>>>>> 161bb249
     }
 
     public bool CompleteMessage(ServiceBusReceivedMessage message)
