<h1 align="center">Azure Storage</h1>

<p align="center">This library provides in-memory SDK for Azure Storage which can be used as a drop-in replacement for the official 
<a href="https://www.nuget.org/packages/Azure.Storage.Blobs" target="_blank">Azure.Storage.Blobs</a> and 
<a href="https://www.nuget.org/packages/Azure.Data.Tables" target="_blank">Azure.Data.Tables</a> SDKs in your tests. </p>

<p align="center">
    <a href="#example-usage">Example Usage</a> |
    <a href="#fault-injection">Fault Injection</a> |
    <a href="#supported-apis-and-features-for-blobs">Supported APIs and features for Blobs</a> |
    <a href="#supported-apis-and-features-for-tables">Supported APIs and features for Tables</a> |
    <a href="#available-fluent-assertions">Fluent Assertions</a>
</p>

> [!TIP]
> See the whole [In-Memory Azure Test SDK](../README.md) suite if you are interested in other Azure services.

## Example Usage

To get started, add `Spotflow.InMemory.Azure.Storage` package to your project.

```shell
dotnet add Spotflow.InMemory.Azure.Storage
```

This package provides in-memory implementation of Azure Storage SDK clients and models.
These in-memory implementations are inheriting the real Azure SDK types so you can use them as a drop-in replacement in your tests.
There is nothing special about the in-memory types, so they can be injected in many ways, e.g. via DI and constructor injection as demonstrated below.
Only extra step is to create parent `InMemoryStorageProvider` instance for the in-memory clients.

Let's consider the following type `ExampleService` as an example:

```cs
class ExampleService(BlobContainerClient containerClient)
{
    public async Task AddBlobToContainerAsync(BinaryData content, string blobName)
    {
        var blobClient = _containerClient.GetBlobClient(blobName);
        await blobClient.UploadAsync(content);
    }
}
```

The `ExampleService` might be constructed, for example, using DI:

```cs
// Setup DI - production configuration
var connectionString = "AccountName=testaccount;AccountKey=...";
var containerName = "test-container";

var services = new ServiceCollection();

services.AddSingleton<BlobContainerClient>(new BlobContainerClient(connectionString, containerName));
services.AddSingleton<ExampleService>();

...

// Use resulting service provider
var service = services.BuildServiceProvider().GetRequiredService<ExampleService>();
```

_Note:
Most frequently, the `new ServiceCollection()` and `.BuildServiceProvider()` will called by ASP.NET or other frameworks.
This is just an example of one of many ways how the in-memory clients can be used._

To inject the in-memory implementation of `BlobContainerClient` to the `ExampleService` during test,
the `InMemoryBlobContainerClient` can be simply substituted for the real `BlobContainerClient` in the DI container:

```cs
// Setup DI - test-only configuration (additive)
var inMemoryProvider = new InMemoryStorageProvider();
var containerClient = new InMemoryBlobContainerClient(connectionString, containerName, inMemoryProvider);

services.AddSingleton<BlobContainerClient>(containerClient);
```

By default, the `InMemoryStorageProvider` is empty but exposes methods that allow to set up expected management-plane state:

```cs
inMemoryProvider.AddAccount("testaccount1");
inMemoryProvider.AddAccount("testaccount2");
```

To set up expected data-plane state, the `InMemoryBlobContainerClient` or other in-memory clients can be directly used:

```cs
containerClient.CreateIfNotExists();
```

## Fault Injection

Fault injections let you simulate transient and persistent faults in Azure Storage.
Thanks to that you can test how your application behaves in case of Azure outages, network issues, timeouts, etc.

To inject a fault, you need to use the [concept of hooks](hooks.md) - functions that are called before or after the actual operation is executed.
A new hook can be registered by calling the `AddHook` method on the `InMemoryStorageProvider` instance.
You can build fault hook by calling the `Faults` method on the hook context and then calling the appropriate method, e.g. `ServiceIsBusy`:

For overview of available hooks, please see the [Hooks](#hooks) section.

```cs
var provider = new InMemoryStorageProvider();
var hook = provider.AddHook(hookBuilder => hookBuilder.Before(ctx => ctx.Faults().ServiceIsBusy()))
```

The `AddHook` method gives you a builder that lets you define which operations the hook should apply to.
In the example above, the hook affects all storage operations.
However, you can limit it to specific operations, like `Download`, or target specific assets, such as blobs in a container named `my-container`:

```cs
var hook = provider.AddHook(
    hookBuilder => hookBuilder.ForBlobService()
        .ForBlobOperations(containerName: "my-container")
        .BeforeDownload(ctx => ctx.Faults().ServiceIsBusy())
    );
```

You can control when the hook should execute via the `IHookRegistration` interface returned by the `AddHook` method.
By default, the hook is enabled, but you can disable it by calling the `Disable` method.
To simulate temporary outages, use the `DisableAfter` method to limit the number of fault occurrences.

See a full example of fault injection below:

```cs
var provider = new InMemoryStorageProvider();

var hook = provider.AddHook(hook => hook.Before(ctx => ctx.Faults().ServiceIsBusy()));

var account = provider.AddAccount("test-account");

var containerClient = InMemoryBlobContainerClient.FromAccount(account, "test-container");
var tableClient = InMemoryTableClient.FromAccount(account, "test-table");

var actBlob = () => containerClient.Create();
var actTable = () => tableClient.Create();

actBlob.Should().Throw<RequestFailedException>().WithMessage("Blob service in account 'test-account' is busy.");
actTable.Should().Throw<RequestFailedException>().WithMessage("Table service in account 'test-account' is busy.");

hook.Disable();

actBlob.Should().NotThrow();
actTable.Should().NotThrow();
```

## Delay Simulation

You can test how your application handles slow Azure responses by simulating delays.

Similar to fault injections, you can use [hooks](./hooks.md) to simulate delays.
To add a delay, call the `DelayAsync` method on the hook context.
The simplest way is to call the `DelayAsync` method with `TimeSpan` parameter, which specifies the duration of the delay.
Alternatively, you can use the `DelayAsync` method with a `IDelayGenerator` parameter, which allows you to specify the duration of the delay dynamically.

For overview of available hooks, please see the [Hooks](#hooks) section.

```cs
var provider = new InMemoryStorageProvider();

// Use static delay
provider.AddHook(hook => hook.Before(ctx => ctx.DelayAsync(TimeSpan.FromMilliseconds(100))));

// Use the built-in exponential delay generator
var delayGenerator = new ExponentialDelayGenerator();
provider.AddHook(hook => hook.Before(ctx => ctx.DelayAsync(delayGenerator)));
```

The simulated delays consider the time provider used when creating the `InMemoryStorageProvider`.
That way, you have full control over the time in your tests.
See a full example of delay simulation below:

```cs
var timeProvider = new FakeTimeProvider();

var provider = new InMemoryStorageProvider(timeProvider: timeProvider);

provider.AddHook(hook => hook.Before(ctx => ctx.DelayAsync(TimeSpan.FromMilliseconds(100))));

var account = provider.AddAccount("test-account");

var containerClient = InMemoryBlobContainerClient.FromAccount(account, "test-container");

var task = Task.Run(() => containerClient.Create());

while (task.Status != TaskStatus.Running)
{
    await Task.Delay(10);
}

await Task.Delay(1000);

task.Status.Should().Be(TaskStatus.Running);

timeProvider.Advance(TimeSpan.FromSeconds(32));

var response = await task;

response.Value.LastModified.Should().Be(timeProvider.GetUtcNow());
```

## Supported APIs and features for Blobs

### SDK clients & methods

Following SDK clients and their method groups and properties are supported.

Async versions of these methods are also supported. All supported async methods starts with [Task.Yield()](https://learn.microsoft.com/en-us/dotnet/api/system.threading.tasks.task.yield) to force the method to complete asynchronously.

Other methods and properties are not supported and will throw `NotSupportedException`.

Clients are thread-safe.

#### `InMemoryBlobServiceClient: BlobServiceClient`

| Property                   | Note                    |
| -------------------------- | ----------------------- |
| `AccountName`              |                         |
| `CanGenerateAccountSasUri` | Always returns `false`. |
| `Name`                     |                         |
| `Uri`                      |                         |

| Method group             |
| ------------------------ |
| `GetBlobContainerClient` |

| Constructors & factory methods                | Note                          |
| --------------------------------------------- | ----------------------------- |
| `(string connectionString)`                   | No credentials are validated  |
| `(Uri serviceUri)`                            | No credentials are validated. |
| `FromAccount(InMemoryStorageAccount account)` |                               |

#### `InMemoryBlobContainerClient: BlobContainerClient`

| Property            | Note |
| ------------------- | ---- |
| `AccountName`       |      |
| `CanGenerateSasUri` |      |
| `Name`              |      |
| `Uri`               |      |

<<<<<<< HEAD
| Method group                 | Note                                                                                           |
| ---------------------------- | ---------------------------------------------------------------------------------------------- |
| `Create`                     |                                                                                                |
| `CreateIfNotExists`          |                                                                                                |
| `DeleteBlob`                 |                                                                                                |
| `DeleteBlobIfExists`         |                                                                                                |
| `Exists`                     |                                                                                                |
| `GenerateSasUri`             |                                                                                                |
| `GetBlobClient`              |                                                                                                |
| `GetBlockBlobClient`         |                                                                                                |
| `GetBlobs`                   | The `BlobTraits` and `BlobStates` parameters are ignored except `BlobStates.Uncommitted` flag. |
| `GetBlobsByHierarchy`        | The `BlobTraits` and `BlobStates` parameters are ignored except `BlobStates.Uncommitted` flag. |
| `GetParentBlobServiceClient` |                                                                                                |
| `GetProperties`              |                                                                                                |
| `UploadBlob`                 |                                                                                                |
=======
| Method group                 | Note                                                                                                                               |
| ---------------------------- | ---------------------------------------------------------------------------------------------------------------------------------- |
| `Create`                     |                                                                                                                                    |
| `CreateIfNotExists`          |                                                                                                                                    |
| `DeleteBlob`                 |                                                                                                                                    |
| `DeleteBlobIfExists`         |                                                                                                                                    |
| `Exists`                     |                                                                                                                                    |
| `GenerateSasUri`             |                                                                                                                                    |
| `GetBlobClient`              |                                                                                                                                    |
| `GetBlockBlobClient`         |                                                                                                                                    |
| `GetBlobs`                   | Only `BlobTraits.Metadata` and `BlobStates.Uncommitted` flags are supported. Using other flags will throw `NotSupportedException`. |
| `GetBlobsByHierarchy`        | Only `BlobTraits.Metadata` and `BlobStates.Uncommitted` flags are supported. Using other flags will throw `NotSupportedException`. |
| `GetParentBlobServiceClient` |                                                                                                                                    |
| `GetProperties`              |                                                                                                                                    |
| `UploadBlob`                 |                                                                                                                                    |
>>>>>>> 0b370cb0

| Constructors & factory methods                                          | Note                          |
| ----------------------------------------------------------------------- | ----------------------------- |
| `(string connectionString, string blobContainerName)`                   | No credentials are validated  |
| `(Uri blobContainerUri)`                                                | No credentials are validated. |
| `FromAccount(InMemoryStorageAccount account, string blobContainerName)` |                               |

#### `InMemoryBlobClient: BlobClient`

| Property            | Note |
| ------------------- | ---- |
| `AccountName`       |      |
| `BlobContainerName` |      |
| `CanGenerateSasUri` |      |
| `Name`              |      |
| `Uri`               |      |

| Method group                   | Note                                                        |
| ------------------------------ | ----------------------------------------------------------- |
| `Delete`                       | Only supported for `DeleteSnapshotsOption.None`             |
| `DeleteIfExistsAsync`          | Only supported for `DeleteSnapshotsOption.None`             |
| `Download`                     | Overloads with `HttpRange` parameter are not supported.     |
| `DownloadStreaming`            | Overloads with `HttpRange` parameter are not supported.     |
| `DownloadContent`              | Overloads with `HttpRange` parameter are not supported.     |
| `Exists`                       |                                                             |
| `GenerateSasUri`               |                                                             |
| `GetParentBlobContainerClient` |                                                             |
| `GetProperties`                |                                                             |
| `OpenRead`                     | Seeking on the returned stream is not supported.            |
| `OpenWrite`                    |                                                             |
| `Upload`                       | Overloads accepting path to a local file are not supported. |

| Constructors & factory methods                                                           | Note                          |
| ---------------------------------------------------------------------------------------- | ----------------------------- |
| `(string connectionString, string blobContainerName, string blobName)`                   | No credentials are validated  |
| `(Uri blobUri)`                                                                          | No credentials are validated. |
| `FromAccount(InMemoryStorageAccount account, string blobContainerName, string blobName)` |                               |

#### `InMemoryBlockBlobClient: BlockBlobClient`

| Property                          | Note |
| --------------------------------- | ---- |
| `AccountName`                     |      |
| `BlobContainerName`               |      |
| `BlockBlobMaxUploadBlobBytes`     |      |
| `BlockBlobMaxUploadBlobLongBytes` |      |
| `BlockBlobMaxStageBlockBytes`     |      |
| `BlockBlobMaxStageBlockLongBytes` |      |
| `BlockBlobMaxBlocks`              |      |
| `CanGenerateSasUri`               |      |
| `Name`                            |      |
| `Uri`                             |      |

| Method group                   | Note                                                    |
| ------------------------------ | ------------------------------------------------------- |
| `CommitBlockList`              |                                                         |
| `Delete`                       | Only supported for `DeleteSnapshotsOption.None`         |
| `DeleteIfExistsAsync`          | Only supported for `DeleteSnapshotsOption.None`         |
| `Download`                     | Overloads with `HttpRange` parameter are not supported. |
| `DownloadContent`              | Overloads with `HttpRange` parameter are not supported. |
| `DownloadStreaming`            | Overloads with `HttpRange` parameter are not supported. |
| `Exists`                       |                                                         |
| `GenerateSasUri`               |                                                         |
| `GetBlockList`                 |                                                         |
| `GetParentBlobContainerClient` |                                                         |
| `GetProperties`                |                                                         |
| `OpenRead`                     | Seeking on the returned stream is not supported.        |
| `OpenWrite`                    |                                                         |
| `StageBlock`                   |                                                         |
| `Upload`                       |                                                         |

| Constructors & factory methods                                                           | Note                          |
| ---------------------------------------------------------------------------------------- | ----------------------------- |
| `(string connectionString, string blobContainerName, string blobName)`                   | No credentials are validated  |
| `(Uri blobUri)`                                                                          | No credentials are validated. |
| `FromAccount(InMemoryStorageAccount account, string blobContainerName, string blobName)` |                               |

### Features

For the supported methods enumerated above, not all features are fully implemented.

If the given feature is not supported, than the method will just ignore any parameters related to that feature.

| Feature                          | Is Supported |
| -------------------------------- | ------------ |
| Access tiers                     | ❌           |
| Client-side encryption           | ❌           |
| Condition - `IfMatch`            | ✅           |
| Condition - `IfModifiedSince`    | ❌           |
| Condition - `IfNoneMatch`        | ✅           |
| Condition - `IfUnmodifiedSince`  | ❌           |
| Connection string key validation | ❌           |
| CORS                             | ❌           |
| Encryption scopes                | ❌           |
| Header - `Content-Encoding`      | ✅           |
| Header - `Content-Type`          | ✅           |
| Header - Others                  | ❌           |
| Immutability policies            | ❌           |
| Leases                           | ❌           |
| Legal holds                      | ❌           |
| Metadata (blob)                  | ✅           |
| Metadata (container)             | ✅           |
| Progress handling                | ❌           |
| Public access                    | ❌           |
| Query                            | ❌           |
| Ranges                           | ❌           |
| SAS URI signature validation     | ❌           |
| Server-side copy                 | ❌           |
| Snapshots                        | ❌           |
| Soft delete                      | ❌           |
| Static website                   | ❌           |
| Tags                             | ❌           |
| Transfer (validation) options    | ❌           |
| Transfer options                 | ❌           |
| Versions                         | ❌           |

## Supported APIs and features for Tables

### SDK clients & methods

Following SDK clients and their method groups and properties are supported.

Async versions of these methods are also supported. All supported async methods starts with [Task.Yield()](https://learn.microsoft.com/en-us/dotnet/api/system.threading.tasks.task.yield) to force the method to complete asynchronously.

Other methods and properties are not supported and will throw `NotSupportedException`.

Clients are thread-safe.

#### `InMemoryTableServiceClient : TableServiceClient`

| Property      | Note |
| ------------- | ---- |
| `AccountName` |      |
| `Uri`         |      |

| Method group             | Note |
| ------------------------ | ---- |
| `GetTableClient`         |      |
| `CreateTable`            |      |
| `CreateTableIfNotExists` |      |
| `DeleteTable`            |      |

| Constructor                 | Note                          |
| --------------------------- | ----------------------------- |
| `(string connectionString)` | No credentials are validated  |
| `(Uri tableServiceUri)`     | No credentials are validated. |

#### `InMemoryTableClient : TableClient`

| Property      | Note |
| ------------- | ---- |
| `AccountName` |      |
| `Name`        |      |
| `Uri`         |      |

| Method group        | Note |
| ------------------- | ---- |
| `Create`            |      |
| `CreateIfNotExists` |      |
| `GetSasBuilder`     |      |
| `GenerateSasUri`    |      |
| `Query`             |      |
| `AddEntity`         |      |
| `UpsertEntity`      |      |
| `UpdateEntity`      |      |
| `DeleteEntity`      |      |
| `SubmitTransaction` |      |

| Constructor                                   | Note                          |
| --------------------------------------------- | ----------------------------- |
| `(string connectionString, string tableName)` | No credentials are validated  |
| `(Uri tableServiceUri, string tableName)`     | No credentials are validated. |
| `(Uri tableUri)`                              | No credentials are validated. |

### Features

For the supported methods enumerated above, not all features are fully implemented.

If the given feature is not supported, than the method will just ignore any parameters related to that feature.

| Feature                          | Is Supported |
| -------------------------------- | ------------ |
| Access policy                    | ❌           |
| Condition - `IfMatch`            | ✅           |
| Connection string key validation | ❌           |
| Query - String                   | ✅           |
| Query - LINQ                     | ✅           |
| Query - Property selectors       | ❌           |
| SAS URI signature validation     | ❌           |
| Transactions                     | ✅           |
| Update mode - Merge              | ✅           |
| Update mode - Replace            | ✅           |

## Available Fluent Assertions

Namespace: `Spotflow.InMemory.Azure.Storage.FluentAssertions`

### `BlobClientBase`

`.Should()`

-   `.Exist()`: asserts that the blob exist at the given time..
-   `.Exist(TimeSpan waitTime)`: returns immediately if the blob exist or waits for some time for the blob to be deleted before failing.
-   `.MatchName(string expectedNamePattern)`: asserts that the blob name matches expected FluentAssertion wildcard pattern.
-   `.HaveSize()`: asserts that blob size equals to expected size.
-   `.BeEmpty()`: asserts that blob size is 0.
-   `.HaveContent(string expectedContent)`: interprets blob content as UTF-8 string and asserts it equals to the expected content.
-   `.HaveCommittedBlocks(int expectedCount)`: asserts that blob has expected number of committed blocks.
-   `.HaveCommittedBlocksWithSizes(int?[] expectedBlockSizes)`: asserts that blob has expected number of committed blocks with expected sizes.
-   `.HaveCommittedBlock(int blockOrdinal, Action<BlobBlock> blockAssertion)`: asserts that blob has committed block with expected properties.
-   `.HaveNoCommittedBlocks()`: asserts that blob has no committed blocks.
-   `.HaveUncommittedBlocks(int expectedCount)`: asserts that blob has expected number of uncommitted blocks.
-   `.HaveNoUncommittedBlocks()`: asserts that blob has no uncommitted blocks.

## Hooks

Following hooks are supported in both `Before` and `After` variants:

-   All `Storage` operations
    -   All `Blob Service` operations
        -   All `Blob` operations
            -   `Download`
            -   `Upload`
            -   `OpenRead`
            -   `OpenWrite`
        -   All `Container` operations
            -   `Create` / `CreateIfNotExists`
    -   All `Table Service` operations
        -   All `Entity` operations
            -   `Add`
            -   `Upsert`
        -   All `Table` operations
            -   `Create`
            -   `Query`

For details about concept of hooks, please see the [Hooks](./hooks.md) page.<|MERGE_RESOLUTION|>--- conflicted
+++ resolved
@@ -238,23 +238,6 @@
 | `Name`              |      |
 | `Uri`               |      |
 
-<<<<<<< HEAD
-| Method group                 | Note                                                                                           |
-| ---------------------------- | ---------------------------------------------------------------------------------------------- |
-| `Create`                     |                                                                                                |
-| `CreateIfNotExists`          |                                                                                                |
-| `DeleteBlob`                 |                                                                                                |
-| `DeleteBlobIfExists`         |                                                                                                |
-| `Exists`                     |                                                                                                |
-| `GenerateSasUri`             |                                                                                                |
-| `GetBlobClient`              |                                                                                                |
-| `GetBlockBlobClient`         |                                                                                                |
-| `GetBlobs`                   | The `BlobTraits` and `BlobStates` parameters are ignored except `BlobStates.Uncommitted` flag. |
-| `GetBlobsByHierarchy`        | The `BlobTraits` and `BlobStates` parameters are ignored except `BlobStates.Uncommitted` flag. |
-| `GetParentBlobServiceClient` |                                                                                                |
-| `GetProperties`              |                                                                                                |
-| `UploadBlob`                 |                                                                                                |
-=======
 | Method group                 | Note                                                                                                                               |
 | ---------------------------- | ---------------------------------------------------------------------------------------------------------------------------------- |
 | `Create`                     |                                                                                                                                    |
@@ -270,7 +253,6 @@
 | `GetParentBlobServiceClient` |                                                                                                                                    |
 | `GetProperties`              |                                                                                                                                    |
 | `UploadBlob`                 |                                                                                                                                    |
->>>>>>> 0b370cb0
 
 | Constructors & factory methods                                          | Note                          |
 | ----------------------------------------------------------------------- | ----------------------------- |
